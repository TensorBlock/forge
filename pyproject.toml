[build-system]
requires = ["hatchling"]
build-backend = "hatchling.build"

[project]
name = "forge"
version = "0.1.0"
description = "Forge is an open-source middleware service that simplifies AI model provider management. It allows you to use multiple AI providers (OpenAI, Anthropic, etc.) through a single, unified API. By storing your provider API keys securely, Forge generates a unified key that works across all your AI applications."
requires-python = ">=3.12"
authors = [
    {name = "TensorBlock", email = "contact@tensorblock.co"},
]
readme = "README.md"
license = {text = "MIT"}
dependencies = [
    "fastapi>=0.95.0",
    "uvicorn>=0.22.0",
    "pydantic>=2.0.0",
    "python-jose>=3.3.0",
    "passlib>=1.7.4",
    "python-multipart>=0.0.5",
    "sqlalchemy[asyncio]>=2.0.0",
    "alembic>=1.10.4",
    "aiohttp>=3.8.4",
    "cryptography>=40.0.0",
    "bcrypt==3.2.2",
    "python-dotenv>=1.0.0",
    "email-validator>=2.0.0",
    "requests>=2.28.0",
    "svix>=1.13.0",
    "psycopg2-binary>=2.9.9",
    "asyncpg>=0.29.0",
    "boto3>=1.0.0",
    "gunicorn>=20.0.0",
    "redis>=4.6.0",  # sync & async clients used by shared cache
    "loguru>=0.7.0",
    "aiobotocore~=2.0",
<<<<<<< HEAD
    "google-generativeai>=0.3.0",
    "google-genai>=0.3.0",
=======
    "tiktoken>=0.5.0",  # for token counting in Claude Code support
>>>>>>> 3e981942
]

[project.optional-dependencies]
dev = [
    "pytest>=7.0.0",
    "pytest-cov>=4.0.0",
    "pytest-asyncio>=0.26.0",
    "ruff>=0.2.0",
    "pre-commit>=3.0.0",
    "flake8",
    "black==22.6.0",
    "isort",
    "mypy",
]

[tool.pytest.ini_options]
filterwarnings = [
    "ignore:.*'crypt' is deprecated.*:DeprecationWarning:passlib.*"
]
asyncio_default_fixture_loop_scope = "function"
asyncio_mode = "auto"

[tool.hatch.build.targets.wheel]
packages = ["app"]

[tool.hatch.build.targets.sdist]
include = [
    "app",
    "alembic",
    "alembic.ini",
    "README.md",
    "LICENSE",
]

[tool.ruff]
# Same as Black
indent-width = 4
line-length = 88
target-version = "py312"

[tool.ruff.lint]
# Enable Pyflakes ('F'), pycodestyle ('E'), and import sorting ('I')
select = ["E", "F", "I", "N", "W", "B", "C4", "PL", "SIM", "UP"]
ignore = [
    "B008",     # Function call in argument defaults
    "E501",     # Line too long
    "PLR0912",  # Too many branches
    "PLR0915",  # Too many statements
    "PLR0913",  # Too many arguments
    "B904",
    "PLR0911",
    "SIM118",
    "PLW2901",
    "SIM117",
    "PLR2004",
]
# Allow autofix for all enabled rules (when `--fix` is passed)
fixable = ["ALL"]
unfixable = []

[tool.ruff.format]
quote-style = "double"
indent-style = "space"
line-ending = "auto"
skip-magic-trailing-comma = false

# Exclude a variety of commonly ignored directories
[tool.ruff.lint.isort]
known-first-party = ["app"]

[tool.pytest]
testpaths = ["tests"]
python_files = "test_*.py"<|MERGE_RESOLUTION|>--- conflicted
+++ resolved
@@ -35,12 +35,9 @@
     "redis>=4.6.0",  # sync & async clients used by shared cache
     "loguru>=0.7.0",
     "aiobotocore~=2.0",
-<<<<<<< HEAD
+    "tiktoken>=0.5.0",  # for token counting in Claude Code support
     "google-generativeai>=0.3.0",
     "google-genai>=0.3.0",
-=======
-    "tiktoken>=0.5.0",  # for token counting in Claude Code support
->>>>>>> 3e981942
 ]
 
 [project.optional-dependencies]
