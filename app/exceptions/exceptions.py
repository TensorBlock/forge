class BaseForgeException(Exception):
    pass

class InvalidProviderException(BaseForgeException):
    """Exception raised when a provider is invalid."""

    def __init__(self, identifier: str):
        self.identifier = identifier
        super().__init__(f"Provider {identifier} is invalid or failed to extract provider info from model_id {identifier}")


<<<<<<< HEAD
class ProviderAuthenticationException(Exception):
=======
class ProviderAuthenticationException(BaseForgeException):
>>>>>>> 13920d40
    """Exception raised when a provider authentication fails."""

    def __init__(self, provider_name: str, error: Exception):
        self.provider_name = provider_name
        self.error = error
        super().__init__(f"Provider {provider_name} authentication failed: {error}")


<<<<<<< HEAD
class BaseInvalidProviderSetupException(Exception):
=======
class BaseInvalidProviderSetupException(BaseForgeException):
>>>>>>> 13920d40
    """Exception raised when a provider setup is invalid."""

    def __init__(self, provider_name: str, error: Exception):
        self.provider_name = provider_name
        self.error = error
        super().__init__(f"Provider {provider_name} setup is invalid: {error}")

class InvalidProviderConfigException(BaseInvalidProviderSetupException):
    """Exception raised when a provider config is invalid."""

    def __init__(self, provider_name: str, error: Exception):
        super().__init__(provider_name, error)

class InvalidProviderAPIKeyException(BaseInvalidProviderSetupException):
    """Exception raised when a provider API key is invalid."""

    def __init__(self, provider_name: str, error: Exception):
        super().__init__(provider_name, error)

<<<<<<< HEAD
class ProviderAPIException(Exception):
    """Exception raised when a provider API error occurs."""

    def __init__(self, provider_name: str, error_code: int, error_message: str):
        super().__init__(f"Provider {provider_name} API error: {error_code} {error_message}")
=======
class ProviderAPIException(BaseForgeException):
    """Exception raised when a provider API error occurs."""

    def __init__(self, provider_name: str, error_code: int, error_message: str):
        super().__init__(f"Provider {provider_name} API error: {error_code} {error_message}")


class BaseInvalidRequestException(BaseForgeException):
    """Exception raised when a request is invalid."""

    def __init__(self, provider_name: str, error: Exception):
        self.provider_name = provider_name
        self.error = error
        super().__init__(f"Provider {provider_name} request is invalid: {error}")

class InvalidCompletionRequestException(BaseInvalidRequestException):
    """Exception raised when a completion request is invalid."""

    def __init__(self, provider_name: str, error: Exception):
        self.provider_name = provider_name
        self.error = error
        super().__init__(f"Provider {provider_name} completion request is invalid: {error}")

class InvalidEmbeddingsRequestException(BaseInvalidRequestException):
    """Exception raised when a embeddings request is invalid."""

    def __init__(self, provider_name: str, error: Exception):
        self.provider_name = provider_name
        self.error = error
        super().__init__(f"Provider {provider_name} embeddings request is invalid: {error}")

class BaseInvalidForgeKeyException(BaseForgeException):
    """Exception raised when a Forge key is invalid."""

    def __init__(self, error: Exception):
        self.error = error
        super().__init__(f"Forge key is invalid: {error}")


class InvalidForgeKeyException(BaseInvalidForgeKeyException):
    """Exception raised when a Forge key is invalid."""
    def __init__(self, error: Exception):
        super().__init__(error)
>>>>>>> 13920d40
<|MERGE_RESOLUTION|>--- conflicted
+++ resolved
@@ -9,11 +9,7 @@
         super().__init__(f"Provider {identifier} is invalid or failed to extract provider info from model_id {identifier}")
 
 
-<<<<<<< HEAD
-class ProviderAuthenticationException(Exception):
-=======
 class ProviderAuthenticationException(BaseForgeException):
->>>>>>> 13920d40
     """Exception raised when a provider authentication fails."""
 
     def __init__(self, provider_name: str, error: Exception):
@@ -22,11 +18,7 @@
         super().__init__(f"Provider {provider_name} authentication failed: {error}")
 
 
-<<<<<<< HEAD
-class BaseInvalidProviderSetupException(Exception):
-=======
 class BaseInvalidProviderSetupException(BaseForgeException):
->>>>>>> 13920d40
     """Exception raised when a provider setup is invalid."""
 
     def __init__(self, provider_name: str, error: Exception):
@@ -46,13 +38,6 @@
     def __init__(self, provider_name: str, error: Exception):
         super().__init__(provider_name, error)
 
-<<<<<<< HEAD
-class ProviderAPIException(Exception):
-    """Exception raised when a provider API error occurs."""
-
-    def __init__(self, provider_name: str, error_code: int, error_message: str):
-        super().__init__(f"Provider {provider_name} API error: {error_code} {error_message}")
-=======
 class ProviderAPIException(BaseForgeException):
     """Exception raised when a provider API error occurs."""
 
@@ -95,5 +80,4 @@
 class InvalidForgeKeyException(BaseInvalidForgeKeyException):
     """Exception raised when a Forge key is invalid."""
     def __init__(self, error: Exception):
-        super().__init__(error)
->>>>>>> 13920d40
+        super().__init__(error)