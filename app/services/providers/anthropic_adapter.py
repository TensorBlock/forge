import json
import time
import uuid
from collections.abc import AsyncGenerator
from http import HTTPStatus
from typing import Any, Callable

import aiohttp

from app.core.logger import get_logger
<<<<<<< HEAD
=======
from app.exceptions.exceptions import ProviderAPIException, InvalidCompletionRequestException
>>>>>>> 13920d40

from .base import ProviderAdapter

logger = get_logger(name="anthropic_adapter")

ANTHROPIC_DEFAULT_MAX_TOKENS = 4096

logger = get_logger(name="anthropic_adapter")


class AnthropicAdapter(ProviderAdapter):
    """Adapter for Anthropic API"""

    def __init__(
        self,
        provider_name: str,
        base_url: str,
        config: dict[str, Any],
    ):
        self._provider_name = provider_name
        self._base_url = base_url

    @property
    def provider_name(self) -> str:
        return self._provider_name

    @staticmethod
    def convert_openai_image_content_to_anthropic(
        msg: dict[str, Any],
    ) -> dict[str, Any]:
        """Convert OpenAI image content to Anthropic image content"""
        data_url = msg["image_url"]["url"]
        if data_url.startswith("data:"):
            # Extract media type and base64 data
            parts = data_url.split(",", 1)
            media_type = parts[0].split(":")[1].split(";")[0]  # e.g., "image/jpeg"
            base64_data = parts[1]  # The actual base64 string without prefix
            return {
                "type": "image",
                "source": {
                    "type": "base64",
                    "media_type": media_type,
                    "data": base64_data,
                },
            }
        else:
            return {"type": "image", "source": {"type": "url", "url": data_url}}

    @staticmethod
    def convert_openai_content_to_anthropic(
        content: list[dict[str, Any]] | str,
    ) -> list[dict[str, Any]]:
        """Convert OpenAI content model to Anthropic content model"""
        if isinstance(content, str):
            return content

        result = []
        for msg in content:
            _type = msg["type"]
            if _type == "text":
                result.append({"type": "text", "text": msg["text"]})
            elif _type == "image_url":
                result.append(
                    AnthropicAdapter.convert_openai_image_content_to_anthropic(msg)
                )
            else:
                error_message = f"{_type} is not supported"
                logger.error(error_message)
                raise InvalidCompletionRequestException(
                    provider_name="anthropic",
                    error=ValueError(error_message)
                )
        return result

    async def list_models(self, api_key: str) -> list[str]:
        """List all models (verbosely) supported by the provider"""
        # Check cache first
        cached_models = self.get_cached_models(api_key, self._base_url)
        if cached_models is not None:
            return cached_models

        # If not in cache, make API call
        headers = {
            "x-api-key": api_key,
            "Content-Type": "application/json",
            "anthropic-version": "2023-06-01",
        }
        url = f"{self._base_url}/models"

        async with (
            aiohttp.ClientSession() as session,
            session.get(url, headers=headers, params={"limit": 100}) as response,
        ):
            if response.status != HTTPStatus.OK:
                error_text = await response.text()
                logger.error(f"List Models API error for {self.provider_name}: {error_text}")
                raise ProviderAPIException(
                    provider_name=self.provider_name,
                    error_code=response.status,
                    error_message=error_text
                )
            resp = await response.json()
            self.CLAUDE_MODEL_MAPPING = {
                d["display_name"]: d["id"] for d in resp["data"]
            }
            models = [d["id"] for d in resp["data"]]

            # Cache the results
            self.cache_models(api_key, self._base_url, models)

            return models
    
    @staticmethod
    def convert_openai_payload_to_anthropic(payload: dict[str, Any]) -> dict[str, Any]:
        """Convert Anthropic completion payload to OpenAI format"""
        anthropic_payload = {
            "model": payload["model"],
            "max_tokens": payload.get("max_completion_tokens", payload.get("max_tokens", ANTHROPIC_DEFAULT_MAX_TOKENS)),
            "temperature": payload.get("temperature", 1.0),
            "stop_sequences": payload.get("stop", []),
        }

        # Handle chat vs. completion
        if "messages" in payload:
            # Use Anthropic's messages API format
            anthropic_messages = []
            system_message = None

            for msg in payload["messages"]:
                role = msg["role"]
                content = msg["content"]
                content = AnthropicAdapter.convert_openai_content_to_anthropic(content)

                if role == "system":
                    # Anthropic requires a system message to be string
                    # https://docs.anthropic.com/en/docs/build-with-claude/prompt-engineering/system-prompts
                    assert isinstance(content, str)
                    system_message = content
                elif role == "user":
                    anthropic_messages.append({"role": "user", "content": content})
                elif role == "assistant":
                    anthropic_messages.append({"role": "assistant", "content": content})

            # Add system message if present
            if system_message:
                anthropic_payload["system"] = system_message

            anthropic_payload["messages"] = anthropic_messages
        else:
            # Handle regular completion (legacy format)
            anthropic_payload["prompt"] = f"Human: {payload['prompt']}\n\nAssistant: "

        return anthropic_payload

    async def process_completion(
        self,
        endpoint: str,
        payload: dict[str, Any],
        api_key: str,
    ) -> Any:
        """Process a completion request using Anthropic API"""
        headers = {
            "x-api-key": api_key,
            "Content-Type": "application/json",
            "anthropic-version": "2023-06-01",
        }

        streaming = payload.get("stream", False)
        # Convert OpenAI format to Anthropic format
        anthropic_payload = self.convert_openai_payload_to_anthropic(payload)

        # Choose the appropriate API endpoint - using ternary operator
        api_endpoint = "messages" if "messages" in anthropic_payload else "complete"

        url = f"{self._base_url}/{api_endpoint}"

        # Handle streaming requests
        if streaming and "messages" in anthropic_payload:
            anthropic_payload["stream"] = True
            return await self.stream_anthropic_response(
                url, headers, anthropic_payload, payload["model"]
            )
        else:
            # For non-streaming, use the regular approach
            return await self.process_regular_response(
                url, headers, anthropic_payload, payload["model"]
            )

    @staticmethod
    async def stream_anthropic_response(
        url, headers, anthropic_payload, model_name, error_handler: Callable[[str, int], Any] | None = None
    ):
        """Handle streaming response from Anthropic API, including usage data."""

        async def stream_response() -> AsyncGenerator[bytes, None]:
            # Store parts of usage info as they arrive
            captured_input_tokens = 0
            captured_output_tokens = 0
            usage_info_complete = False  # Flag to check if both are found
            request_id = f"chatcmpl-{uuid.uuid4()}"

            async with (
                aiohttp.ClientSession() as session,
                session.post(url, headers=headers, json=anthropic_payload) as response,
            ):
                if response.status != HTTPStatus.OK:
                    error_text = await response.text()
<<<<<<< HEAD
                    if error_handler:
                        error_handler(error_text, response.status)
                    else:
                        raise ValueError(
                            f"Anthropic API error: {response.status} - {error_text}"
                        )
=======
                    logger.error(f"Completion Streaming API error for {self.provider_name}: {error_text}")
                    raise ProviderAPIException(
                        provider_name=self.provider_name,
                        error_code=response.status,
                        error_message=error_text
                    )
>>>>>>> 13920d40

                buffer = ""
                async for line_bytes in response.content:
                    decoded_line = line_bytes.decode("utf-8")
                    buffer += decoded_line
                    while "\n\n" in buffer:
                        event_str, buffer = buffer.split("\n\n", 1)
                        event_type = None
                        data_str = None
                        for line in event_str.strip().split("\n"):
                            if line.startswith("event:"):
                                event_type = line[len("event:") :].strip()
                            elif line.startswith("data:"):
                                data_str = line[len("data:") :].strip()

                        if not event_type or data_str is None:
                            continue

                        try:
                            data = json.loads(data_str)
                            openai_chunk = None
                            finish_reason = None
                            # --- Event Processing Logic ---

                            # Capture Input Tokens from message_start
                            if event_type == "message_start":
                                message_data = data.get("message", {})
                                if "usage" in message_data:
                                    captured_input_tokens = message_data["usage"].get(
                                        "input_tokens", 0
                                    )
                                    captured_output_tokens = message_data["usage"].get(
                                        "output_tokens", captured_output_tokens
                                    )

                            elif event_type == "content_block_delta":
                                delta_content = data.get("delta", {}).get("text", "")
                                if delta_content:
                                    openai_chunk = {
                                        "id": request_id,
                                        "object": "chat.completion.chunk",
                                        "created": int(time.time()),
                                        "model": model_name,
                                        "choices": [
                                            {
                                                "index": 0,
                                                "delta": {"content": delta_content},
                                                "finish_reason": None,
                                            }
                                        ],
                                    }

                            # Capture Output Tokens & Finish Reason from message_delta
                            elif event_type == "message_delta":
                                delta_data = data.get("delta", {})
                                finish_reason = delta_data.get(
                                    "stop_reason"
                                )  # Get finish reason from delta
                                if finish_reason:
                                    finish_reason = finish_reason.lower()

                                # Check for usage at the TOP LEVEL of the message_delta event data
                                if "usage" in data:
                                    usage_data_in_delta = data["usage"]
                                    captured_output_tokens = usage_data_in_delta.get(
                                        "output_tokens", captured_output_tokens
                                    )
                                    if captured_input_tokens > 0:
                                        usage_info_complete = True

                            # Capture Finish Reason from message_stop (backup for usage)
                            elif event_type == "message_stop":
                                finish_reason = data.get("stop_reason", "stop").lower()
                                if not usage_info_complete and "usage" in data:
                                    usage = data["usage"]
                                    captured_input_tokens = usage.get(
                                        "input_tokens", captured_input_tokens
                                    )
                                    captured_output_tokens = usage.get(
                                        "output_tokens", captured_output_tokens
                                    )
                                    if (
                                        captured_input_tokens > 0
                                        and captured_output_tokens > 0
                                    ):
                                        usage_info_complete = True

                            # --- Yielding Logic ---
                            if openai_chunk:
                                if finish_reason:
                                    openai_chunk["choices"][0][
                                        "finish_reason"
                                    ] = finish_reason
                                yield f"data: {json.dumps(openai_chunk)}\n\n".encode()

                            # Check if usage info is complete *after* potential content chunk
                            if usage_info_complete:
                                final_usage_data = {
                                    "prompt_tokens": captured_input_tokens,
                                    "completion_tokens": captured_output_tokens,
                                    "total_tokens": captured_input_tokens + captured_output_tokens,
                                }
                                usage_chunk = {
                                    "id": request_id,
                                    "object": "chat.completion.chunk",
                                    "created": int(time.time()),
                                    "model": model_name,
                                    "choices": [{"index": 0, "delta": {}}],
                                    "usage": final_usage_data,
                                }
                                yield f"data: {json.dumps(usage_chunk)}\n\n".encode()
                                # Reset flag to prevent duplicate yields
                                usage_info_complete = False

                        except json.JSONDecodeError as e:
                            logger.warning(f"Stream API error for {self.provider_name}: Failed to parse JSON: {e}")
                            continue
                        except Exception as e:
                            continue

            # Final SSE message
            yield b"data: [DONE]\n\n"

        return stream_response()

    @staticmethod
    async def process_regular_response(
        url: str, headers: dict[str, str], anthropic_payload: dict[str, Any], model_name: str, error_handler: Callable[[str, int], Any] | None = None
    ):
        """Handle regular (non-streaming) response from Anthropic API"""
        # Single with statement for multiple contexts
        async with (
            aiohttp.ClientSession() as session,
            session.post(url, headers=headers, json=anthropic_payload) as response,
        ):
            if response.status != HTTPStatus.OK:
                error_text = await response.text()
<<<<<<< HEAD
                if error_handler:
                    error_handler(error_text, response.status)
                else:
                    raise ValueError(f"Anthropic API error: {error_text}")
=======
                logger.error(f"Completion API error for {self.provider_name}: {error_text}")
                raise ProviderAPIException(
                    provider_name=self.provider_name,
                    error_code=response.status,
                    error_message=error_text
                )
>>>>>>> 13920d40

            anthropic_response = await response.json()

            # Convert Anthropic response to OpenAI format
            completion_id = f"chatcmpl-{str(uuid.uuid4())}"
            created = int(time.time())

            if "messages" in anthropic_payload:
                # Messages API response
                content = anthropic_response.get("content", [])
                text_content = ""

                # Extract text from content blocks
                for block in content:
                    if block.get("type") == "text":
                        text_content += block.get("text", "")

                input_tokens = anthropic_response.get("usage", {}).get("input_tokens", 0)
                output_tokens = anthropic_response.get("usage", {}).get("output_tokens", 0)
                return {
                    "id": completion_id,
                    "object": "chat.completion",
                    "created": created,
                    "model": model_name,
                    "choices": [
                        {
                            "index": 0,
                            "message": {
                                "role": "assistant",
                                "content": text_content,
                            },
                            "finish_reason": "stop",
                        }
                    ],
                    "usage": {
                        "prompt_tokens": input_tokens,
                        "completion_tokens": output_tokens,
                        "total_tokens": input_tokens + output_tokens,
                    },
                }
            else:
                # Legacy completion response
                return {
                    "id": completion_id,
                    "object": "text_completion",
                    "created": created,
                    "model": model_name,
                    "choices": [
                        {
                            "text": anthropic_response.get("completion", "").strip(),
                            "index": 0,
                            "logprobs": None,
                            "finish_reason": anthropic_response.get(
                                "stop_reason", "stop"
                            ),
                        }
                    ],
                    "usage": {
                        "prompt_tokens": -1,
                        "completion_tokens": -1,
                        "total_tokens": -1,
                    },
                }
    
    async def process_embeddings(
        self,
        endpoint: str,
        payload: dict[str, Any],
        api_key: str,
    ) -> dict[str, Any]:
        """Process a embeddings request using Anthropic API"""
        # https://docs.anthropic.com/en/docs/build-with-claude/embeddings
        raise NotImplementedError("Anthropic does not support embeddings")<|MERGE_RESOLUTION|>--- conflicted
+++ resolved
@@ -8,10 +8,7 @@
 import aiohttp
 
 from app.core.logger import get_logger
-<<<<<<< HEAD
-=======
 from app.exceptions.exceptions import ProviderAPIException, InvalidCompletionRequestException
->>>>>>> 13920d40
 
 from .base import ProviderAdapter
 
@@ -219,21 +216,15 @@
             ):
                 if response.status != HTTPStatus.OK:
                     error_text = await response.text()
-<<<<<<< HEAD
                     if error_handler:
                         error_handler(error_text, response.status)
                     else:
-                        raise ValueError(
-                            f"Anthropic API error: {response.status} - {error_text}"
+                        logger.error(f"Completion API error for {error_text}")
+                        raise ProviderAPIException(
+                            provider_name="anthropic",
+                            error_code=response.status,
+                            error_message=error_text,
                         )
-=======
-                    logger.error(f"Completion Streaming API error for {self.provider_name}: {error_text}")
-                    raise ProviderAPIException(
-                        provider_name=self.provider_name,
-                        error_code=response.status,
-                        error_message=error_text
-                    )
->>>>>>> 13920d40
 
                 buffer = ""
                 async for line_bytes in response.content:
@@ -371,19 +362,12 @@
         ):
             if response.status != HTTPStatus.OK:
                 error_text = await response.text()
-<<<<<<< HEAD
-                if error_handler:
-                    error_handler(error_text, response.status)
-                else:
-                    raise ValueError(f"Anthropic API error: {error_text}")
-=======
-                logger.error(f"Completion API error for {self.provider_name}: {error_text}")
+                logger.error(f"Completion API error for {error_text}")
                 raise ProviderAPIException(
-                    provider_name=self.provider_name,
+                    provider_name="anthropic",
                     error_code=response.status,
-                    error_message=error_text
+                    error_message=error_text,
                 )
->>>>>>> 13920d40
 
             anthropic_response = await response.json()
 
