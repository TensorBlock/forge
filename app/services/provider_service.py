import asyncio
import uuid
import inspect
import json
import os
import time
from collections.abc import AsyncGenerator
from typing import Any, ClassVar

from sqlalchemy import select
from sqlalchemy.ext.asyncio import AsyncSession

from app.core.async_cache import async_provider_service_cache, DEBUG_CACHE
from app.core.logger import get_logger
from app.core.security import decrypt_api_key, encrypt_api_key
from app.exceptions.exceptions import InvalidProviderException, BaseInvalidRequestException, InvalidForgeKeyException
from app.models.user import User
from app.core.database import get_db_session

from .providers.adapter_factory import ProviderAdapterFactory
from .providers.base import ProviderAdapter
from .providers.usage_tracker_service import UsageTrackerService

logger = get_logger(name="provider_service")

# Add constants at the top of the file, after imports
MODEL_PARTS_MIN_LENGTH = 2  # Minimum number of parts in a model name (e.g., "gpt-4")

# Create a background task to update the usage tracker that won't be cancelled
# Even if the streaming response is cancelled by client disconnect
async def update_usage_in_background(usage_tracker_id: uuid.UUID, input_tokens: int, output_tokens: int, cached_tokens: int, reasoning_tokens: int):
    # Use a fresh DB session for logging, since the original request session
    # may have been closed by FastAPI after the response was returned.

    async with get_db_session() as new_db_session:
        await UsageTrackerService.update_usage_tracker(
            db=new_db_session,
            usage_tracker_id=usage_tracker_id,
            input_tokens=input_tokens,
            output_tokens=output_tokens,
            cached_tokens=cached_tokens,
            reasoning_tokens=reasoning_tokens,
        )

class ProviderService:
    """Service for handling provider API calls.

    This class implements a multi-level caching strategy:
    1. Instance caching: Each user gets one cached ProviderService instance (use get_instance method)
    2. Provider keys caching: API keys are cached for 1 hour to reduce database queries
    3. Models caching: Available models are cached for 1 hour to reduce API calls

    To ensure you're using the cached instance, always create instances via the get_instance()
    class method rather than direct instantiation.
    """

    # Class-level cache for adapters to avoid recreating them
    _adapters_cache: ClassVar[dict[str, ProviderAdapter]] = {}

    # TTL for model lists in both Redis (L2) and in-process dict (L1)
    _models_cache_ttl: ClassVar[int] = int(
        os.getenv("MODELS_CACHE_TTL", "300")
    )  # default 5 minutes

    # In-process (L1) cache: key -> (expiry_ts, models_list)
    _models_l1_cache: ClassVar[dict[str, tuple[float, list[dict[str, Any]]]]] = {}

    # ------------------------------------------------------------------
    # Helper for building a cache key that works across all workers.
    # Stored via app.core.async_cache.async_provider_service_cache which resolves to
    # either RedisCache or in-memory Cache.
    # ------------------------------------------------------------------

    @classmethod
    def _model_cache_key(cls, provider_name: str, cache_key: str) -> str:
        # Using a stable namespace makes invalidation easier
        return f"models:{provider_name}:{cache_key}"

    def __init__(self, user_id: int, db: AsyncSession, api_key_id: int | None = None):
        self.user_id = user_id
        self.db = db
        self.api_key_id = api_key_id
        self.provider_keys: dict[str, dict[str, Any]] = {}
        self.adapters = self._get_adapters()
        # Load provider keys on demand, not during initialization
        self._keys_loaded = False

    @classmethod
    async def async_get_instance(cls, user: User, db: AsyncSession, api_key_id: int | None = None) -> "ProviderService":
        """Get a cached instance of ProviderService for a user or create a new one (async version)"""

        cache_key = f"provider_service:{user.id}"
        cached_instance = await async_provider_service_cache.get(cache_key)
        if cached_instance:
            if DEBUG_CACHE:
                logger.debug(
                    f"Using cached ProviderService instance for user {user.id} (async)"
                )
            # Update the db session reference for the cached instance
            cached_instance.db = db
            cached_instance.api_key_id = api_key_id
            return cached_instance

        # No cached instance found, create a new one (async)
        if DEBUG_CACHE:
            logger.debug(
                f"Creating new ProviderService instance for user {user.id} (async)"
            )
        instance = cls(user.id, db, api_key_id)
        await async_provider_service_cache.set(cache_key, instance)
        return instance

    @classmethod
    async def get_cached_models(
        cls, provider_name: str, cache_key: str
    ) -> list[dict[str, Any]] | None:
        """Return cached model list if present (shared cache)."""
        key = cls._model_cache_key(provider_name, cache_key)

        # -------- L1: in-process dict --------
        l1_entry = cls._models_l1_cache.get(key)
        if l1_entry and time.time() < l1_entry[0]:
            if DEBUG_CACHE:
                logger.debug(f"L1 model cache HIT for provider {provider_name}")
            return l1_entry[1]

        # -------- L2: shared cache (Redis / memory) --------
        models = await async_provider_service_cache.get(key)
        if models:
            # populate L1
            cls._models_l1_cache[key] = (time.time() + cls._models_cache_ttl, models)
            if DEBUG_CACHE:
                logger.debug(f"L2 model cache HIT for provider {provider_name}")
        return models

    @classmethod
    async def cache_models(
        cls, provider_name: str, cache_key: str, models: list[dict[str, Any]]
    ) -> None:
        """Store models in the shared cache with a TTL."""
        key = cls._model_cache_key(provider_name, cache_key)

        # Write to shared cache (L2)
        await async_provider_service_cache.set(key, models, ttl=cls._models_cache_ttl)

        # Populate/refresh L1
        cls._models_l1_cache[key] = (time.time() + cls._models_cache_ttl, models)

        if DEBUG_CACHE:
            logger.debug(
                f"Cached models for provider {provider_name} (TTL: {cls._models_cache_ttl}s)"
            )

    def _get_adapters(self) -> dict[str, ProviderAdapter]:
        """Get adapters from cache or create new ones"""
        if not ProviderService._adapters_cache:
            ProviderService._adapters_cache = ProviderAdapterFactory.get_all_adapters()
        return ProviderService._adapters_cache

    def _ensure_model_mapping_dict(self, model_mapping: Any) -> dict[str, Any]:
        """Ensure model_mapping is a dictionary, handling cases where it might be a string."""
        if isinstance(model_mapping, dict):
            return model_mapping
        elif isinstance(model_mapping, str):
            try:
                import json
                return json.loads(model_mapping) if model_mapping else {}
            except (json.JSONDecodeError, TypeError):
                return {}
        else:
            return {}

    async def _load_provider_keys(self) -> dict[str, dict[str, Any]]:
        """Load all provider keys for the user synchronously, with lazy loading and caching."""
        if self._keys_loaded:
            return self.provider_keys

        # Try to get provider keys from cache
        cache_key = f"provider_keys:{self.user_id}"
        cached_keys = await async_provider_service_cache.get(cache_key)
        if cached_keys is not None:
            if DEBUG_CACHE:
                logger.debug(
                    f"Using cached provider keys for user {self.user_id} (sync)"
                )
            self.provider_keys = cached_keys
            self._keys_loaded = True
            return self.provider_keys

        if DEBUG_CACHE:
            logger.debug(
                f"Loading provider keys from database for user {self.user_id} (sync)"
            )

        # Query ProviderKey directly by user_id
        from app.models.provider_key import ProviderKey

        result = await self.db.execute(select(ProviderKey).filter(ProviderKey.user_id == self.user_id, ProviderKey.deleted_at == None))
        provider_key_records  = result.scalars().all()

        keys = {}
        for provider_key in provider_key_records:
            model_mapping = self._ensure_model_mapping_dict(provider_key.model_mapping or {})

            keys[provider_key.provider_name] = {
                "id": provider_key.id,
                "api_key": decrypt_api_key(provider_key.encrypted_api_key),
                "base_url": provider_key.base_url,
                "model_mapping": model_mapping,
            }

        self.provider_keys = keys
        self._keys_loaded = True

        # Cache the provider keys
        if DEBUG_CACHE:
            logger.debug(
                f"Caching provider keys for user {self.user_id} (TTL: 3600s) (sync)"
            )
        await async_provider_service_cache.set(cache_key, keys, ttl=3600)  # Cache for 1 hour

        return keys

    async def _load_provider_keys_async(self) -> dict[str, dict[str, Any]]:
        """Load all provider keys for the user asynchronously, with lazy loading and caching."""
        if self._keys_loaded:
            return self.provider_keys

        # Try to get provider keys from cache
        cache_key = f"provider_keys:{self.user_id}"
        cached_keys = await async_provider_service_cache.get(cache_key)
        if cached_keys is not None:
            if DEBUG_CACHE:
                logger.debug(
                    f"Using cached provider keys for user {self.user_id} (async)"
                )
            self.provider_keys = cached_keys
            self._keys_loaded = True
            return self.provider_keys

        if DEBUG_CACHE:
            logger.debug(
                f"Loading provider keys from database for user {self.user_id} (async)"
            )

        # Query ProviderKey directly by user_id
        from app.models.provider_key import ProviderKey

        result = await self.db.execute(select(ProviderKey).filter(ProviderKey.user_id == self.user_id, ProviderKey.deleted_at == None))
        provider_key_records = result.scalars().all()

        keys = {}
        for provider_key in provider_key_records:
            model_mapping = self._ensure_model_mapping_dict(provider_key.model_mapping or {})

            keys[provider_key.provider_name] = {
                "id": provider_key.id,
                "api_key": decrypt_api_key(provider_key.encrypted_api_key),
                "base_url": provider_key.base_url,
                "model_mapping": model_mapping,
            }

        self.provider_keys = keys
        self._keys_loaded = True

        # Cache the provider keys
        if DEBUG_CACHE:
            logger.debug(
                f"Caching provider keys for user {self.user_id} (TTL: 3600s) (async)"
            )
        await async_provider_service_cache.set(
            cache_key, keys, ttl=3600
        )  # Cache for 1 hour

        return keys

    def _extract_provider_name_prefix(self, model: str) -> tuple[str | None, str]:
        """
        Extracts a provider name prefix from the model name if it exists.
        Returns (provider_prefix, model_name_without_prefix)
        """
        all_provider_names = {
            p.lower() for p in ProviderAdapterFactory.get_all_adapters().keys()
        }
        model_parts = model.split("/")

        # Find the longest matching provider name from the start of the model string
        for i in range(len(model_parts), 0, -1):
            potential_provider = "/".join(model_parts[:i]).lower()
            if potential_provider in all_provider_names:
                # If the provider name is the entire model string, and it has only one part,
                # then we should treat it as a model name, not a provider prefix.
                # e.g. model name is "openai", we shouldn't parse it as provider "openai" and empty model.
                is_entire_model_string = i == len(model_parts)
                if is_entire_model_string and len(model_parts) == 1:
                    continue  # Skip, treat as model name

                provider_name = potential_provider
                model_name_without_prefix = "/".join(model_parts[i:])
                return provider_name, model_name_without_prefix

        return None, model

    def _get_provider_info_with_prefix(
        self, provider_name: str, model_name: str, original_model: str
    ) -> tuple[str, str, str | None]:
        """Handles provider lookup when a prefix is found in the model name."""
        matching_provider = next(
            (key for key in self.provider_keys.keys() if key.lower() == provider_name),
            None,
        )

        if not matching_provider:
            logger.error(f"No matching provider found for {original_model}")
            raise InvalidProviderException(original_model)

        provider_data = self.provider_keys[matching_provider]

<<<<<<< HEAD
        model_mapping = provider_data.get("model_mapping", {})
        provider_key_id = provider_data.get("id")
=======
        model_mapping = self._ensure_model_mapping_dict(provider_data.get("model_mapping", {}))
>>>>>>> ffdb2488
        mapped_model = model_mapping.get(model_name, model_name)
        return (
            matching_provider,
            mapped_model,
            provider_data.get("base_url"),
            provider_key_id,
        )

    def _find_provider_for_unprefixed_model(
        self, model: str
    ) -> tuple[str, str, str | None]:
        """Finds a provider for a model that doesn't have a provider prefix."""
        # Prioritize providers whose names are substrings of the model, e.g., "gemini" in "models/gemini-2.0-flash"
        # This helps resolve ambiguity when multiple providers might claim to support a model.
        # Create a sorted list of providers, prioritizing those with names in the model string.
        sorted_providers = sorted(
            self.provider_keys.items(),
            key=lambda item: item[0] in model,
            reverse=True,
        )

        # Check custom model mappings
        for provider_name, provider_data in sorted_providers:
<<<<<<< HEAD
            model_mapping = provider_data.get("model_mapping", {})
            provider_key_id = provider_data.get("id")
=======
            model_mapping = self._ensure_model_mapping_dict(provider_data.get("model_mapping", {}))
>>>>>>> ffdb2488
            if model in model_mapping:
                mapped_model = model_mapping[model]
                return (
                    provider_name,
                    mapped_model,
                    provider_data.get("base_url"),
                    provider_key_id,
                )

        logger.error(f"No matching provider found for {model}")
        raise InvalidProviderException(model)

    def _get_provider_info(self, model: str) -> tuple[str, str, str | None]:
        """
        Determine the provider based on the model name.
        """
        if not self._keys_loaded:
            error_message = "Provider keys must be loaded before calling _get_provider_info. Call _load_provider_keys_async() first."
            logger.error(error_message)
            raise RuntimeError(error_message)

        provider_name, model_name_no_prefix = self._extract_provider_name_prefix(model)

        if provider_name:
            return self._get_provider_info_with_prefix(
                provider_name, model_name_no_prefix, model
            )

        return self._find_provider_for_unprefixed_model(model)

    async def list_models(
        self, allowed_provider_names: list[str] | set[str] | None = None
    ) -> list[dict[str, Any]]:
        logger.info(
            f"Listing models for allowed_provider_names: {allowed_provider_names}"
        )
        """List all models supported by the provider, with caching to avoid repeated API calls
        Optionally limit the list to providers included in `allowed_provider_names`."""
        # Ensure provider keys are loaded
        if not self._keys_loaded:
            await self._load_provider_keys_async()

        models = []
        tasks = []

        # Determine which providers are allowed (case-insensitive).
        #   allowed_provider_names is:
        #       • None -> no restriction (all providers)
        #       • []   -> explicitly no providers allowed (empty set)
        #       • list -> restrict to that set
        if allowed_provider_names is None:
            allowed_set = None  # unrestricted
        else:
            allowed_set = {name.lower() for name in allowed_provider_names}

        for provider_name, provider_data in self.provider_keys.items():
            if allowed_set is not None and provider_name.lower() not in allowed_set:
                continue

            # Create a cache key unique to this provider config
            base_url = provider_data.get("base_url", "default")
            model_mapping = self._ensure_model_mapping_dict(provider_data.get("model_mapping", {}))
            cache_key = f"{base_url}:{hash(frozenset(model_mapping.items()))}"

            # Check if we have cached models for this provider
            cached_models = await self.get_cached_models(provider_name, cache_key)
            if cached_models:
                models.extend(cached_models)
                continue

            # If not cached, fetch the models
            async def _list_models_helper(
                adapter: ProviderAdapter,
                api_key: str,
                provider_data: dict[str, Any],
                provider_name=provider_name,
                cache_key=cache_key,
            ) -> list[dict[str, Any]]:
                try:
                    model_names = await adapter.list_models(api_key)
                    model_mapping = self._ensure_model_mapping_dict(provider_data.get("model_mapping", {}))
                    reverse_model_mapping = {v: k for k, v in model_mapping.items()}
                    provider_models = [
                        {
                            "id": f"{provider_name}/{model}",
                            "display_name": reverse_model_mapping.get(model, model),
                            "object": "model",
                            "owned_by": provider_name,
                        }
                        for model in model_names
                    ]
                    # Cache the results
                    await self.cache_models(provider_name, cache_key, provider_models)

                    return provider_models
                except Exception as e:
                    # Use parameterized logging to avoid issues if the error message contains braces
                    logger.error("Error fetching models for {}: {}", provider_name, str(e))
                    return []

            provider_adapter_cls = ProviderAdapterFactory.get_adapter_cls(provider_name)
            serialized_api_key_config = self.provider_keys[provider_name]["api_key"]
            api_key, config = provider_adapter_cls.deserialize_api_key_config(
                serialized_api_key_config
            )
            base_url = self.provider_keys[provider_name]["base_url"]
            tasks.append(
                _list_models_helper(
                    ProviderAdapterFactory.get_adapter(provider_name, base_url, config),
                    api_key,
                    provider_data,
                )
            )

        # Process model listing tasks in batches to avoid overwhelming APIs
        concurrent_tasks_size = 5
        for i in range(0, len(tasks), concurrent_tasks_size):
            results = await asyncio.gather(*tasks[i : i + concurrent_tasks_size])
            for result in results:
                models.extend(result)

        return models

    async def process_request(
        self,
        endpoint: str,
        payload: dict[str, Any],
        *,
        allowed_provider_names: list[str] | set[str] | None = None,
    ) -> Any:
        """Process an API request, routing it to the appropriate provider."""

        # Ensure provider keys are loaded
        if not self._keys_loaded:
            await self._load_provider_keys_async()

        model = payload.get("model")
        if not model:
            error_message = "Model is required"
            logger.error(error_message)
            raise BaseInvalidRequestException(
                provider_name="unknown",
                error=ValueError(error_message)
            )

        provider_name, actual_model, base_url, provider_key_id = self._get_provider_info(model)

        # Enforce scope restriction (case-insensitive).
        if allowed_provider_names is not None and (
            provider_name.lower() not in {p.lower() for p in allowed_provider_names}
        ):
            error_message = f"API key is not permitted to use provider '{provider_name}'."
            logger.error(error_message)
            raise InvalidForgeKeyException(error=ValueError(error_message))

        logger.debug(
            f"Processing request for provider: {provider_name}, model: {actual_model}, endpoint: {endpoint}"
        )

        # Update the model name if mapped
        payload["model"] = actual_model

        # Get the provider's API key
        if provider_name not in self.provider_keys:
            error_message = f"API key is not permitted to use provider '{provider_name}'."
            logger.error(error_message)
            raise InvalidForgeKeyException(error=ValueError(error_message))

        serialized_api_key_config = self.provider_keys[provider_name]["api_key"]
        provider_adapter_cls = ProviderAdapterFactory.get_adapter_cls(provider_name)
        api_key, config = provider_adapter_cls.deserialize_api_key_config(
            serialized_api_key_config
        )

        # Get the appropriate adapter
        adapter = ProviderAdapterFactory.get_adapter(provider_name, base_url, config)

        # Process the request through the adapter
        usage_tracker_id = None
        if self.api_key_id is not None and provider_key_id is not None:
            usage_tracker_id = await UsageTrackerService.start_tracking_usage(
                db=self.db,
                user_id=self.user_id,
                provider_key_id=provider_key_id,
                forge_key_id=self.api_key_id,
                model=actual_model,
                endpoint=endpoint,
            )
        else:
            # TODO: this shouldn't happen, but we handle it gracefully as we don't want to break the flow
            # Dive deeper into this if it ever happens
            logger.info(f"api_key_id: {self.api_key_id}, provider_key_id: {provider_key_id}")
            logger.warning("No API key ID or provider key ID found, skipping usage tracking")

        if "completion" in endpoint:
            result = await adapter.process_completion(
                endpoint,
                payload,
                api_key,
            )
        elif "images/generations" in endpoint:
            # TODO: we only support openai for now
            if provider_name != "openai":
                error_message = f"Unsupported endpoint: {endpoint} for provider {provider_name}"
                logger.error(error_message)
                raise NotImplementedError(error_message)
            result = await adapter.process_image_generation(
                endpoint,
                payload,
                api_key,
            )
        elif "images/edits" in endpoint:
            # TODO: we only support openai for now
            if provider_name != "openai":
                error_message = f"Unsupported endpoint: {endpoint} for provider {provider_name}"
                logger.error(error_message)
                raise NotImplementedError(error_message)
            result = await adapter.process_image_edits(
                endpoint,
                payload,
                api_key,
            )
        elif "embeddings" in endpoint:
            result = await adapter.process_embeddings(
                endpoint,
                payload,
                api_key,
            )
        else:
            error_message = f"Unsupported endpoint: {endpoint}"
            logger.error(error_message)
            # Delete the usage tracker record if it exists
            await UsageTrackerService.delete_usage_tracker_record(
                db=self.db,
                usage_tracker_id=usage_tracker_id,
            )
            raise NotImplementedError(error_message)

        # Track usage statistics if it's not a streaming response
        if not inspect.isasyncgen(result):
            # Extract usage data from the response
            input_tokens = 0
            output_tokens = 0
            cached_tokens = 0
            reasoning_tokens = 0

            # https://platform.openai.com/docs/api-reference/chat/object#chat/object-usage
            if isinstance(result, dict) and "usage" in result:
                usage = result.get("usage", {})
                input_tokens = usage.get("prompt_tokens", 0)
                output_tokens = usage.get("completion_tokens", 0)
                cached_tokens = usage.get("prompt_tokens_details", {}).get("cached_tokens", 0)
                reasoning_tokens = usage.get("completion_tokens_details", {}).get("reasoning_tokens", 0)

            asyncio.create_task(update_usage_in_background(usage_tracker_id, input_tokens, output_tokens, cached_tokens, reasoning_tokens))
            return result
        else:
            # For streaming responses, wrap the generator to count tokens
            async def token_counting_stream() -> AsyncGenerator[bytes, None]:
                approximate_input_tokens = 0
                approximate_output_tokens = 0
                output_tokens = 0
                input_tokens = 0
                cached_tokens = 0
                reasoning_tokens = 0
                chunks_processed = 0

                # Get the streaming mode from the payload
                stream_mode = payload.get("stream", False)
                logger.debug(
                    f"Streaming mode: {stream_mode} for {provider_name} request"
                )

                messages = payload.get("messages", [])

                # Rough estimate of input tokens based on message length
                for msg in messages:
                    content = msg.get("content", "")
                    if isinstance(content, str):
                        # Rough approximation: 4 chars ~= 1 token
                        approximate_input_tokens += len(content) // 4

                try:
                    async for chunk in result:
                        chunks_processed += 1

                        # Store the last chunk, which might contain usage information
                        if isinstance(chunk, bytes):
                            chunk_str = (
                                chunk.decode("utf-8", errors="ignore") if chunk else ""
                            )

                            # Check for usage information in the chunk
                            if chunk.startswith(b"data: "):
                                data_str = chunk_str[6:].strip()
                            else:
                                data_str = chunk_str.strip()
                            if data_str and data_str != "[DONE]":
                                try:
                                    data = json.loads(data_str)

                                    # Some providers include usage info in the last chunk
                                    # https://platform.openai.com/docs/api-reference/chat_streaming/streaming#chat_streaming/streaming-usage
                                    if "usage" in data and data["usage"]:
                                        logger.debug(
                                            f"Found usage data in chunk: {data['usage']}"
                                        )
                                        usage = data.get("usage", {})
                                        input_tokens += usage.get(
                                            "prompt_tokens", 0
                                        ) or 0
                                        output_tokens += usage.get(
                                            "completion_tokens", 0
                                        ) or 0
                                        cached_tokens += usage.get("prompt_tokens_details", {}).get("cached_tokens", 0) or 0
                                        reasoning_tokens += usage.get("completion_tokens_details", {}).get("reasoning_tokens", 0) or 0

                                    # Extract content from the chunk based on OpenAI format
                                    if "choices" in data:
                                        for choice in data["choices"]:
                                            if (
                                                "delta" in choice
                                                and "content" in choice["delta"]
                                            ):
                                                content = choice["delta"]["content"]
                                                # Only count tokens if we don't have final usage data
                                                if content:
                                                    # Count tokens in content (approx)
                                                    approximate_output_tokens += len(content) // 4
                                except json.JSONDecodeError:
                                    # If JSON parsing fails, just continue
                                    pass

                        # Yield the chunk unchanged
                        yield chunk

                    logger.debug(
                        f"Streaming complete for {provider_name}. Chunks processed: {chunks_processed}"
                    )

                except Exception as e:
                    # Use parameterized logging to avoid issues if the error message contains braces
                    logger.error("Error in streaming response: {}", str(e), exc_info=True)
                    # Re-raise to propagate the error
                    raise
                finally:
                    logger.debug(
                        f"Logging API request final details: provider={provider_name}, "
                        f"model={actual_model}, input_tokens={input_tokens}, "
                        f"output_tokens={output_tokens}, cached_tokens={cached_tokens}, reasoning_tokens={reasoning_tokens}"
                    )

                    asyncio.create_task(update_usage_in_background(usage_tracker_id, input_tokens or approximate_input_tokens, output_tokens or approximate_output_tokens, cached_tokens, reasoning_tokens))

            return token_counting_stream()


async def create_default_tensorblock_provider_for_user(user_id: int, db: AsyncSession) -> None:
    """
    Create a default TensorBlock provider key for a new user.
    This allows users to use Forge immediately without binding their own API keys.
    """
    from app.models.provider_key import ProviderKey as ProviderKeyModel
    from app.services.providers.tensorblock_adapter import TensorblockAdapter

    # Get TensorBlock configuration from environment variables
    tensorblock_base_url = os.getenv("TENSORBLOCK_BASE_URL")
    tensorblock_api_key = os.getenv("TENSORBLOCK_API_KEY")
    tensorblock_api_version = os.getenv("TENSORBLOCK_API_VERSION")

    if (
        not tensorblock_base_url
        or not tensorblock_api_key
        or not tensorblock_api_version
    ):
        # Log warning but don't fail - TensorBlock is optional
        logger.warning(
            f"TensorBlock environment variables not configured. Skipping default provider creation for user {user_id}"
        )
        return

    try:
        # Create TensorBlock adapter to serialize the API key config
        config = {"api_version": tensorblock_api_version}
        adapter = TensorblockAdapter("tensorblock", tensorblock_base_url, config)
        serialized_api_key_config = adapter.serialize_api_key_config(
            tensorblock_api_key, config
        )

        # Create the provider key
        provider_key = ProviderKeyModel(
            provider_name="TensorBlock",
            encrypted_api_key=encrypt_api_key(serialized_api_key_config),
            user_id=user_id,
            base_url=tensorblock_base_url,
            model_mapping=None,  # TensorBlock adapter handles model mapping internally
        )

        db.add(provider_key)
        await db.commit()

        logger.info(f"Created default TensorBlock provider for user {user_id}")

    except Exception as e:
        await db.rollback()
        logger.error(
            "Error creating default TensorBlock provider for user {}: {}",
            user_id,
            e,
        )
        # Don't raise the exception - this is optional functionality<|MERGE_RESOLUTION|>--- conflicted
+++ resolved
@@ -316,12 +316,8 @@
 
         provider_data = self.provider_keys[matching_provider]
 
-<<<<<<< HEAD
-        model_mapping = provider_data.get("model_mapping", {})
+        model_mapping = self._ensure_model_mapping_dict(provider_data.get("model_mapping", {}))
         provider_key_id = provider_data.get("id")
-=======
-        model_mapping = self._ensure_model_mapping_dict(provider_data.get("model_mapping", {}))
->>>>>>> ffdb2488
         mapped_model = model_mapping.get(model_name, model_name)
         return (
             matching_provider,
@@ -345,12 +341,8 @@
 
         # Check custom model mappings
         for provider_name, provider_data in sorted_providers:
-<<<<<<< HEAD
-            model_mapping = provider_data.get("model_mapping", {})
+            model_mapping = self._ensure_model_mapping_dict(provider_data.get("model_mapping", {}))
             provider_key_id = provider_data.get("id")
-=======
-            model_mapping = self._ensure_model_mapping_dict(provider_data.get("model_mapping", {}))
->>>>>>> ffdb2488
             if model in model_mapping:
                 mapped_model = model_mapping[model]
                 return (
