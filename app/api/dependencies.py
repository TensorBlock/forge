--- conflicted
+++ resolved
@@ -401,7 +401,6 @@
     )
     user = result.scalar_one_or_none()
     if not user:
-<<<<<<< HEAD
         # Fetch user data from Clerk API
         # https://clerk.com/docs/reference/backend-api/tag/users/get/users/%7Buser_id%7D
         if not CLERK_API_KEY:
@@ -504,12 +503,6 @@
             else:
                 # Re-raise other integrity errors
                 raise
-=======
-        raise HTTPException(
-            status_code=status.HTTP_401_UNAUTHORIZED,
-            detail="User not found",
-        )
->>>>>>> 13700c22
 
     return user
 
